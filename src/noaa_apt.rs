//! High-level functions for decoding APT.

use log::{info, warn};

use crate::config;
use crate::context::{Context, Step};
use crate::dsp::{self, Signal, Rate, Freq};
use crate::err;
use crate::filters;
use crate::misc;
use crate::telemetry;
use crate::wav;


/// Final signal sample rate.
///
/// This signal has one sample per pixel.
pub const FINAL_RATE: u32 = 4160;

/// Pixels per image row.
pub const PX_PER_ROW: u32 = 2080;

/// AM carrier frequency in Hz.
pub const CARRIER_FREQ: u32 = 2400;

/// Load and resample WAV file.
///
/// Copy the modification time timestamp too.
pub fn resample_wav(
    mut context: Context,
    settings: config::ResampleSettings,
) -> err::Result<()> {

    info!("Reading WAV file");
    context.status(0.0, "Reading WAV file".to_string());

    let (input_signal, input_spec) = wav::load_wav(&settings.input_filename)?;
    let input_rate = Rate::hz(input_spec.sample_rate);
    let timestamp = misc::read_timestamp(&settings.input_filename)?;

    context.step(Step::signal("input", &input_signal, Some(input_rate)))?;

    info!("Resampling");
    context.status(0.2, format!("Resampling to {}", settings.output_rate));

    let resampled = dsp::resample(
        &mut context,
        &input_signal,
        input_rate,
        Rate::hz(settings.output_rate),
        settings.wav_resample_atten,
        Freq::pi_rad(settings.wav_resample_delta_freq),
    )?;

    if resampled.is_empty() {
        return Err(err::Error::Internal(
            "Got zero samples after resampling, audio file too short or \
            output sampling frequency too low".to_string())
        );
    }

    let writer_spec = hound::WavSpec {
        channels: 1,
        sample_rate: settings.output_rate,
        bits_per_sample: 16,
        sample_format: hound::SampleFormat::Int,
    };

    info!("Writing WAV to '{}'", settings.output_filename.display());
    context.status(0.8, format!("Writing WAV to '{}'", settings.output_filename.display()));

    wav::write_wav(&settings.output_filename, &resampled, writer_spec)?;
    misc::write_timestamp(timestamp, &settings.output_filename)?;

    context.status(1., "Finished".to_string());
    Ok(())
}

/// Generate sample sync frame.
///
/// Generates sync A frame, a square wave which has a pulse width of 2 pixels,
/// and period of 4 pixels. Only has values 0 and 1.
///
/// Used for cross correlation against the received signal to find the sync
/// frames positions.
fn generate_sync_frame(work_rate: Rate) -> err::Result<Vec<i8>> {

    if work_rate.get_hz() % FINAL_RATE != 0 {
        return Err(err::Error::Internal(
            "work_rate is not multiple of FINAL_RATE".to_string()));
    }

    // Width of pixels at the work_rate.
    let pixel_width = (work_rate.get_hz() / FINAL_RATE) as usize;

    // Width of pulses at work_rate
    let sync_pulse_width = pixel_width * 2;

    // Tried to use iterators, it's horrible

    use std::iter::repeat;

    Ok(
        (
            repeat(-1).take(sync_pulse_width).chain(
            repeat(1).take(sync_pulse_width))
            .cycle().take(7 * 2 * sync_pulse_width)
        ).chain(
        repeat(-1).take(8 * pixel_width)).collect()
    )
}


/// Find sync frame positions.
///
/// Returns list of found sync frames positions.
fn find_sync(
    context: &mut Context,
    signal: &Signal,
    work_rate: Rate
) -> err::Result<Vec<usize>> {

    let guard = generate_sync_frame(work_rate)?;

    // list of maximum correlations found: (index, value)
    let mut peaks: Vec<(usize, f32)> = Vec::new();
    peaks.push((0, 0.));

    // Samples on each image row when at `WORK_RATE`.
    let samples_per_work_row: u32 = PX_PER_ROW * work_rate.get_hz() / FINAL_RATE;

    // Minimum distance between peaks, some arbitrary number smaller but close
    // to the number of samples by line
    let min_distance: usize = samples_per_work_row as usize * 8/10;

    // Save cross-correlation if exporting steps
    let mut correlation = if context.export_steps {
        Vec::with_capacity(signal.len() - guard.len())
    } else {
        Vec::with_capacity(0) // Not going to be used
    };

    for i in 0 .. signal.len() - guard.len() {
        let mut corr: f32 = 0.;
        for j in 0..guard.len() {
            match guard[j] {
                1 => corr += signal[i + j],
                -1 => corr -= signal[i + j],
                _ => unreachable!(),
            }
        }

        if context.export_steps {
            correlation.push(corr);
        }

        // If previous peak is too far, keep it and add this value to the
        // list as a new peak
        if i - peaks.last().unwrap().0 > min_distance {
            peaks.push((i, corr));
        }

        // Else if this value is bigger than the previous maximum, set this
        // one
        else if corr > peaks.last().unwrap().1 {
            peaks.pop();
            peaks.push((i, corr));
        }
    }

    if context.export_steps {
        context.step(Step::signal("sync_correlation", &correlation, None))?;
    }

    info!("Found {} sync frames", peaks.len());

    Ok(peaks.iter().map(|(index, _value)| *index).collect())
}

/// Maps float signal values to `u8`.
///
/// `low` becomes 0 and `high` becomes 255. Values are clamped to prevent `u8`
/// overflow.
fn map(signal: &Signal, low: f32, high: f32) -> Vec<u8> {

    let range = high - low;
    let signal: Vec<u8> = signal.iter()
        .map(|x|
             // Map and clamp between 0 and 255 using min() and max()
             ((x - low) / range * 255.).max(0.).min(255.).round() as u8
        ).collect();

    signal
}

/// Available settings for contrast adjustment.
#[derive(Clone, Debug)]
pub enum Contrast {
    /// From telemetry bands, requires syncing to be enabled.
    Telemetry,

    /// Takes only a given percent of the samples, clamping the rest. Something
    /// like a percentile.
    Percent(f32),

    /// Don't do anything, map the minimum value to zero and the maximum value
    /// to 255
    MinMax,
}

/// Decode APT image from WAV file.
pub fn decode(
    mut context: Context,
    settings: config::DecodeSettings,
) -> err::Result<()>{

    // --------------------

    context.status(0.0, "Reading WAV file".to_string());

    let (signal, input_spec) = wav::load_wav(&settings.input_filename)?;
    let input_rate = Rate::hz(input_spec.sample_rate);
    let final_rate = Rate::hz(FINAL_RATE);

    // Samples on each image row when at `WORK_RATE`.
    let samples_per_work_row: u32 = PX_PER_ROW * settings.work_rate / FINAL_RATE;

    let work_rate = Rate::hz(settings.work_rate);

    context.step(Step::signal("input", &signal, Some(input_rate)))?;

    // --------------------

    context.status(0.1, format!("Resampling to {}", work_rate.get_hz()));

    let filter = filters::LowpassDcRemoval {
        // Cutout frequency of the resampling filter, only the AM spectrum should go
        // through to avoid noise, 2 times the carrier frequency is enough
        cutout: Freq::hz(settings.resample_cutout, input_rate),

        atten: settings.resample_atten,

        // Width of transition band, we are using a DC removal filter that has a
        // transition band from zero to delta_w. I think that APT signals have
        // nothing below 500Hz.
        delta_w: Freq::hz(settings.resample_delta_freq, input_rate),
    };
    let signal = dsp::resample_with_filter(
        &mut context, &signal, input_rate, work_rate, filter)?;

    if signal.len() < 10 * samples_per_work_row as usize {
        return Err(err::Error::Internal(
            "Got less than 10 rows of samples, audio file is too short".to_string()));
    }

    // --------------------

    context.status(0.4, "Demodulating".to_string());

    let signal = dsp::demodulate(
        &mut context, &signal, Freq::hz(CARRIER_FREQ as f32, work_rate))?;

    // --------------------

    context.status(0.42, "Filtering".to_string());

    let cutout = Freq::pi_rad(FINAL_RATE as f32 / work_rate.get_hz() as f32);
    let filter = filters::Lowpass {
        cutout,
        atten: settings.demodulation_atten,
        delta_w: cutout / 5.
    };
    // mut because on sync the signal is going to be modified
    let mut signal = dsp::filter(&mut context, &signal, filter)?;

    // --------------------

    if settings.sync {
        context.status(0.5, "Syncing".to_string());

        // Get list of sync frames positions
        let sync_pos = find_sync(&mut context, &signal, work_rate)?;

        if sync_pos.len() < 5 {
            return Err(err::Error::Internal(
                "Found less than 5 sync frames, audio file is too short or too \
                noisy".to_string())
            );
        }

        // Create new "aligned" vector to samples_per_work_row. Each row starts on
        // a found sync frame position
        let mut aligned: Signal = Vec::new();

        // For each sync position
        for i in 0..sync_pos.len()-1 {
            // Check if there are enough samples left to fill an image row
            if (sync_pos[i] + samples_per_work_row as usize) < signal.len() {

                aligned.extend_from_slice(
                    &signal[sync_pos[i] .. sync_pos[i] + samples_per_work_row as usize]
                );
            }
        }

        signal = aligned;

    } else {
        context.status(0.5, "Skipping Syncing".to_string());

        // If we are not syncing send a dummy correlation step
        context.step(Step::signal("sync_correlation", &vec![], Some(work_rate)))?;

        // Crop signal to multiple of samples_per_work_row
        let length = signal.len();
        signal.truncate(length
            / samples_per_work_row as usize // Integer division
            * samples_per_work_row as usize
        );
    }

    context.step(Step::signal("sync_result", &signal, Some(work_rate)))?;

    // --------------------

    context.status(0.90, "Resampling to 4160".to_string());

    // Resample without filter because we already filtered the signal before
    // syncing
    let signal = dsp::resample_with_filter(
        &mut context, &signal, work_rate, final_rate, filters::NoFilter)?;


    let (low, high) = match settings.contrast_adjustment {
        Contrast::Telemetry => {
            info!("Adjusting contrast from telemetry");
            if !settings.sync {
                warn!("Reading telemetry without syncing, expect horrible results!");
            }

            let telemetry = telemetry::read_telemetry(&mut context, &signal)?;

            let low = telemetry.get_wedge_value(9, None);
            let high = telemetry.get_wedge_value(8, None);

            (low, high)
        },
        Contrast::Percent(p) => {
            info!("Adjusting contrast using {} percent", p * 100.);
            misc::percent(&signal, p)?
        },
        Contrast::MinMax => {
            info!("Mapping values (no contrast adjustment)");
            let low: f32 = *dsp::get_min(&signal)?;
            let high: f32 = *dsp::get_max(&signal)?;

            (low, high)
        }
    };

    let signal = map(&signal, low, high);

    context.step(Step::signal(
            "mapped",
            &signal.iter().map(|x| f32::from(*x)).collect(),
            Some(final_rate)
    ))?;

    // --------------------

    context.status(0.95, format!("Writing PNG to '{}'", settings.output_filename.display()));

<<<<<<< HEAD
    let path = std::path::Path::new(&settings.output_filename);
    let file = std::fs::File::create(path)?;
=======
    // To use encoder.set()
    use png::HasParameters;

    let file = std::fs::File::create(&settings.output_filename)?;

>>>>>>> b8c8372c
    let buffer = &mut std::io::BufWriter::new(file);

    let height = signal.len() as u32 / PX_PER_ROW;

    let mut encoder = png::Encoder::new(buffer, PX_PER_ROW, height);
    encoder.set_color(png::ColorType::Grayscale);
    encoder.set_depth(png::BitDepth::Eight);
    let mut writer = encoder.write_header()?;

    writer.write_image_data(&signal[..])?;

    // --------------------

    context.status(1., "Finished".to_string());
    Ok(())
}

#[cfg(test)]
mod tests {

    use super::*;

    #[test]
    fn test_sample_sync_frame() {

        assert_eq!(
            vec![-1, -1, -1, -1, -1, -1, -1, -1, -1, -1,
                  1,  1,  1,  1,  1,  1,  1,  1,  1,  1,
                 -1, -1, -1, -1, -1, -1, -1, -1, -1, -1,
                  1,  1,  1,  1,  1,  1,  1,  1,  1,  1,
                 -1, -1, -1, -1, -1, -1, -1, -1, -1, -1,
                  1,  1,  1,  1,  1,  1,  1,  1,  1,  1,
                 -1, -1, -1, -1, -1, -1, -1, -1, -1, -1,
                  1,  1,  1,  1,  1,  1,  1,  1,  1,  1,
                 -1, -1, -1, -1, -1, -1, -1, -1, -1, -1,
                  1,  1,  1,  1,  1,  1,  1,  1,  1,  1,
                 -1, -1, -1, -1, -1, -1, -1, -1, -1, -1,
                  1,  1,  1,  1,  1,  1,  1,  1,  1,  1,
                 -1, -1, -1, -1, -1, -1, -1, -1, -1, -1,
                  1,  1,  1,  1,  1,  1,  1,  1,  1,  1,
                 -1, -1, -1, -1, -1, -1, -1, -1, -1, -1,
                 -1, -1, -1, -1, -1, -1, -1, -1, -1, -1,
                 -1, -1, -1, -1, -1, -1, -1, -1, -1, -1,
                 -1, -1, -1, -1, -1, -1, -1, -1, -1, -1,],
            generate_sync_frame(Rate::hz(FINAL_RATE * 5)).unwrap()
        );

        assert_eq!(
            vec![-1, -1, -1, -1,
                  1,  1,  1,  1,
                 -1, -1, -1, -1,
                  1,  1,  1,  1,
                 -1, -1, -1, -1,
                  1,  1,  1,  1,
                 -1, -1, -1, -1,
                  1,  1,  1,  1,
                 -1, -1, -1, -1,
                  1,  1,  1,  1,
                 -1, -1, -1, -1,
                  1,  1,  1,  1,
                 -1, -1, -1, -1,
                  1,  1,  1,  1,
                 -1, -1, -1, -1,
                 -1, -1, -1, -1,
                 -1, -1, -1, -1,
                 -1, -1, -1, -1,],
            generate_sync_frame(Rate::hz(FINAL_RATE * 2)).unwrap()
        );
    }

    #[test]
    fn test_map() {
        let expected: Vec<u8> = vec![
            0, 0, 0, 0, 1, 2, 50, 120, 200, 255, 255, 255];
        let test_values: Signal = vec![
            -10., -5., -1., 0., 1., 2.4, 50., 120., 199.6, 255., 256., 300.];

        // Shift values somewhere
        let shifted_values: Signal =
            test_values.iter().map(|x| x * 123.123 - 234.234).collect();

        // See where 0 and 255 end up after that
        let low = 0. * 123.123 - 234.234;
        let high = 255. * 123.123 - 234.234;

        assert_eq!(expected, map(&shifted_values, low, high));
    }
}<|MERGE_RESOLUTION|>--- conflicted
+++ resolved
@@ -370,16 +370,7 @@
 
     context.status(0.95, format!("Writing PNG to '{}'", settings.output_filename.display()));
 
-<<<<<<< HEAD
-    let path = std::path::Path::new(&settings.output_filename);
-    let file = std::fs::File::create(path)?;
-=======
-    // To use encoder.set()
-    use png::HasParameters;
-
     let file = std::fs::File::create(&settings.output_filename)?;
-
->>>>>>> b8c8372c
     let buffer = &mut std::io::BufWriter::new(file);
 
     let height = signal.len() as u32 / PX_PER_ROW;
